package main

import (
	"context"
	"log/slog"
	"os"
	"time"

	"github.com/newrelic/go-agent/v3/integrations/logcontext-v2/nrslog"
	"github.com/newrelic/go-agent/v3/newrelic"
)

func main() {
	app, err := newrelic.NewApplication(
<<<<<<< HEAD
		newrelic.ConfigAppName("Slog Logs In Context Example"),
		newrelic.ConfigLicense(os.Getenv("NEW_RELIC_LICENSE_KEY")),
		newrelic.ConfigDebugLogger(os.Stdout),
		newrelic.ConfigAppLogForwardingEnabled(true),
=======
		newrelic.ConfigAppName("slog example app"),
		newrelic.ConfigFromEnvironment(),
		newrelic.ConfigAppLogEnabled(true),
>>>>>>> 3d082bad
	)
	if err != nil {
		panic(err)
	}

	app.WaitForConnection(time.Second * 5)
	log := slog.New(nrslog.TextHandler(app, os.Stdout, &slog.HandlerOptions{}))

	log.Info("I am a log message")

	txn := app.StartTransaction("example transaction")
	ctx := newrelic.NewContext(context.Background(), txn)

	log.InfoContext(ctx, "I am a log inside a transaction with custom attributes!",
		slog.String("foo", "bar"),
		slog.Int("answer", 42),
		slog.Any("some_map", map[string]interface{}{"a": 1.0, "b": 2}),
	)

	// pretend to do some work
	time.Sleep(500 * time.Millisecond)
	log.Warn("Uh oh, something important happened!")
	txn.End()

	log.Info("All Done!")

	app.Shutdown(time.Second * 10)
}<|MERGE_RESOLUTION|>--- conflicted
+++ resolved
@@ -12,16 +12,9 @@
 
 func main() {
 	app, err := newrelic.NewApplication(
-<<<<<<< HEAD
-		newrelic.ConfigAppName("Slog Logs In Context Example"),
-		newrelic.ConfigLicense(os.Getenv("NEW_RELIC_LICENSE_KEY")),
-		newrelic.ConfigDebugLogger(os.Stdout),
-		newrelic.ConfigAppLogForwardingEnabled(true),
-=======
 		newrelic.ConfigAppName("slog example app"),
 		newrelic.ConfigFromEnvironment(),
 		newrelic.ConfigAppLogEnabled(true),
->>>>>>> 3d082bad
 	)
 	if err != nil {
 		panic(err)
