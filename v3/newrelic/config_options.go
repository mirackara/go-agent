--- conflicted
+++ resolved
@@ -306,7 +306,6 @@
 
 // ConfigFromEnvironment populates the config based on environment variables:
 //
-<<<<<<< HEAD
 //  NEW_RELIC_APP_NAME                                   sets AppName
 //  NEW_RELIC_ATTRIBUTES_EXCLUDE                         sets Attributes.Exclude using a comma-separated list, eg. "request.headers.host,request.method"
 //  NEW_RELIC_ATTRIBUTES_INCLUDE                         sets Attributes.Include using a comma-separated list
@@ -335,33 +334,6 @@
 //  NEW_RELIC_UTILIZATION_BILLING_HOSTNAME               sets Utilization.BillingHostname
 //  NEW_RELIC_UTILIZATION_LOGICAL_PROCESSORS             sets Utilization.LogicalProcessors using strconv.Atoi
 //  NEW_RELIC_UTILIZATION_TOTAL_RAM_MIB                  sets Utilization.TotalRAMMIB using strconv.Atoi
-=======
-//  NEW_RELIC_APP_NAME                                sets AppName
-//  NEW_RELIC_ATTRIBUTES_EXCLUDE                      sets Attributes.Exclude using a comma-separated list, eg. "request.headers.host,request.method"
-//  NEW_RELIC_ATTRIBUTES_INCLUDE                      sets Attributes.Include using a comma-separated list
-//  NEW_RELIC_CODE_LEVEL_METRICS_ENABLED              sets CodeLevelMetrics.Enabled
-//  NEW_RELIC_CODE_LEVEL_METRICS_SCOPE                sets CodeLevelMetrics.Scope using a comma-separated list, e.g. "transaction"
-//  NEW_RELIC_CODE_LEVEL_METRICS_PATH_PREFIX          sets CodeLevelMetrics.PathPrefixes using a comma-separated list	(deprecated)
-//  NEW_RELIC_CODE_LEVEL_METRICS_PATH_PREFIXES        sets CodeLevelMetrics.PathPrefixes using a comma-separated list
-//  NEW_RELIC_CODE_LEVEL_METRICS_IGNORED_PREFIX       sets CodeLevelMetrics.IgnoredPrefixes using a comma-separated list (deprecated)
-//  NEW_RELIC_CODE_LEVEL_METRICS_IGNORED_PREFIXES     sets CodeLevelMetrics.IgnoredPrefixes using a comma-separated list
-//  NEW_RELIC_DISTRIBUTED_TRACING_ENABLED             sets DistributedTracer.Enabled using strconv.ParseBool
-//  NEW_RELIC_ENABLED                                 sets Enabled using strconv.ParseBool
-//  NEW_RELIC_HIGH_SECURITY                           sets HighSecurity using strconv.ParseBool
-//  NEW_RELIC_HOST                                    sets Host
-//  NEW_RELIC_INFINITE_TRACING_SPAN_EVENTS_QUEUE_SIZE sets InfiniteTracing.SpanEvents.QueueSize using strconv.Atoi
-//  NEW_RELIC_INFINITE_TRACING_TRACE_OBSERVER_PORT    sets InfiniteTracing.TraceObserver.Port using strconv.Atoi
-//  NEW_RELIC_INFINITE_TRACING_TRACE_OBSERVER_HOST    sets InfiniteTracing.TraceObserver.Host
-//  NEW_RELIC_LABELS                                  sets Labels using a semi-colon delimited string of colon-separated pairs, eg. "Server:One;DataCenter:Primary"
-//  NEW_RELIC_LICENSE_KEY                             sets License
-//  NEW_RELIC_LOG                                     sets Logger to log to either "stdout" or "stderr" (filenames are not supported)
-//  NEW_RELIC_LOG_LEVEL                               controls the NEW_RELIC_LOG level, must be "debug" for debug, or empty for info
-//  NEW_RELIC_PROCESS_HOST_DISPLAY_NAME               sets HostDisplayName
-//  NEW_RELIC_SECURITY_POLICIES_TOKEN                 sets SecurityPoliciesToken
-//  NEW_RELIC_UTILIZATION_BILLING_HOSTNAME            sets Utilization.BillingHostname
-//  NEW_RELIC_UTILIZATION_LOGICAL_PROCESSORS          sets Utilization.LogicalProcessors using strconv.Atoi
-//  NEW_RELIC_UTILIZATION_TOTAL_RAM_MIB               sets Utilization.TotalRAMMIB using strconv.Atoi
->>>>>>> 08c5d0c4
 //
 // This function is strict and will assign Config.Error if any of the
 // environment variables cannot be parsed.
