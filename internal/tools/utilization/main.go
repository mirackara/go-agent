--- conflicted
+++ resolved
@@ -12,14 +12,10 @@
 func main() {
 	util := utilization.Gather(utilization.Config{
 		DetectAWS:    true,
-<<<<<<< HEAD
-		DetectPCF:    true,
-		DetectGCP:    true,
-=======
->>>>>>> e2e298a1
 		DetectAzure:  true,
 		DetectDocker: true,
 		DetectPCF:    true,
+		DetectGCP:    true,
 	}, newrelic.NewDebugLogger(os.Stdout))
 
 	js, err := json.MarshalIndent(util, "", "\t")
